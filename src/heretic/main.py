# SPDX-License-Identifier: AGPL-3.0-or-later
# Copyright (C) 2025  Philipp Emanuel Weidmann <pew@worldwidemann.com>

import math
import os
import sys
import time
import warnings
from importlib.metadata import version
from os.path import commonprefix
from pathlib import Path

import huggingface_hub
import optuna
import torch
import torch.nn.functional as F
import transformers
from accelerate.utils import (
    is_mlu_available,
    is_musa_available,
    is_npu_available,
    is_sdaa_available,
    is_xpu_available,
)
from huggingface_hub import ModelCard, ModelCardData
from optuna import Trial, TrialPruned
from optuna.exceptions import ExperimentalWarning
from optuna.samplers import TPESampler
from optuna.study import StudyDirection
from optuna.trial import TrialState
from pydantic import ValidationError
from questionary import Choice
from rich.traceback import install
from transformers import AutoModelForCausalLM

from .analyzer import Analyzer
from .config import QuantizationMethod, Settings
from .evaluator import Evaluator
from .model import AbliterationParameters, Model
from .utils import (
    empty_cache,
    format_duration,
    get_readme_intro,
    get_trial_parameters,
    load_prompts,
    print,
    prompt_password,
    prompt_path,
    prompt_select,
    prompt_text,
)


def obtain_merge_strategy(settings: Settings) -> str | None:
    """
    Prompts the user for how to proceed with quantized models.
    Returns "merge", "adapter", or None (if cancelled/invalid).
    """
    # Prompt for all PEFT models to ensure user is aware of merge implications
    if settings.quantization == QuantizationMethod.BNB_4BIT:
        # Quantized models need special handling - we must reload the base model
        # in full precision to merge the LoRA adapters
        print()
        print(
            "[yellow]Model was loaded with quantization. Merging requires reloading the base model.[/]"
        )
        print(
            "[red](!) WARNING: CPU Merging requires dequantizing the entire model to System RAM.[/]"
        )
        print("[red]    This can lead to SYSTEM FREEZES if you run out of memory.[/]")
        print(
            "[yellow]    Rule of thumb: You need approx. 3x the parameter count in GB.[/]"
        )

        try:
            # Estimate memory requirements by loading the model structure on the "meta" device.
            # This doesn't consume actual RAM but allows us to inspect the parameter count/dtype.
            #
            # Suppress warnings during meta device loading (e.g., "Some weights were not initialized").
            # These are expected and harmless since we're only inspecting model structure, not running inference.
            with warnings.catch_warnings():
                warnings.simplefilter("ignore")
                meta_model = AutoModelForCausalLM.from_pretrained(
                    settings.model,
                    device_map="meta",
                    torch_dtype=torch.bfloat16,
                    trust_remote_code=True,
                )
                footprint_bytes = meta_model.get_memory_footprint()
                footprint_gb = footprint_bytes / (1024**3)
                print(
                    f"[yellow]    Estimated net RAM required for model weights (excluding overhead): [bold]~{footprint_gb:.1f} GB[/][/]"
                )
        except Exception:
            # Fallback if meta loading fails (e.g. owing to custom model code
            # or `bitsandbytes` quantization config issues on the meta device)
            print(
                "[yellow]    Example: A 27B model requires ~80GB RAM. A 70B model requires ~200GB RAM.[/]"
            )
        print()

        merge_choice = prompt_select(
            "How do you want to proceed?",
            choices=[
                Choice(
                    title="Merge full model (reload base model on CPU - requires high RAM)",
                    value="merge",
                ),
                Choice(
                    title="Save LoRA adapter only (can be merged later with llama.cpp or more RAM)",
                    value="adapter",
                ),
            ],
        )
        return merge_choice

    # Default for non-quantized models
    return "merge"


def run():
    # Enable expandable segments to reduce memory fragmentation on multi-GPU setups.
    if (
        "PYTORCH_ALLOC_CONF" not in os.environ
        and "PYTORCH_CUDA_ALLOC_CONF" not in os.environ
    ):
        os.environ["PYTORCH_ALLOC_CONF"] = "expandable_segments:True"

    # Modified "Pagga" font from https://budavariam.github.io/asciiart-text/
    print(f"[cyan]█░█░█▀▀░█▀▄░█▀▀░▀█▀░█░█▀▀[/]  v{version('heretic-llm')}")
    print("[cyan]█▀█░█▀▀░█▀▄░█▀▀░░█░░█░█░░[/]")
    print(
        "[cyan]▀░▀░▀▀▀░▀░▀░▀▀▀░░▀░░▀░▀▀▀[/]  [blue underline]https://github.com/p-e-w/heretic[/]"
    )
    print()

    if (
        # There is at least one argument (argv[0] is the program name).
        len(sys.argv) > 1
        # No model has been explicitly provided.
        and "--model" not in sys.argv
        # The last argument is a parameter value rather than a flag (such as "--help").
        and not sys.argv[-1].startswith("-")
    ):
        # Assume the last argument is the model.
        sys.argv.insert(-1, "--model")

    try:
        settings = Settings()
    except ValidationError as error:
        print(f"[red]Configuration contains [bold]{error.error_count()}[/] errors:[/]")

        for error in error.errors():
            print(f"[bold]{error['loc'][0]}[/]: [yellow]{error['msg']}[/]")

        print()
        print(
            "Run [bold]heretic --help[/] or see [bold]config.default.toml[/] for details about configuration parameters."
        )
        return

    # Adapted from https://github.com/huggingface/accelerate/blob/main/src/accelerate/commands/env.py
    if torch.cuda.is_available():
        print(f"GPU type: [bold]{torch.cuda.get_device_name()}[/]")
    elif is_xpu_available():
        print(f"XPU type: [bold]{torch.xpu.get_device_name()}[/]")
    elif is_mlu_available():
        print(f"MLU type: [bold]{torch.mlu.get_device_name()}[/]")
    elif is_sdaa_available():
        print(f"SDAA type: [bold]{torch.sdaa.get_device_name()}[/]")
    elif is_musa_available():
        print(f"MUSA type: [bold]{torch.musa.get_device_name()}[/]")
    elif is_npu_available():
        print(f"CANN version: [bold]{torch.version.cann}[/]")
    elif torch.backends.mps.is_available():
        print("GPU type: [bold]Apple Metal (MPS)[/]")
    else:
        print(
            "[bold yellow]No GPU or other accelerator detected. Operations will be slow.[/]"
        )

    # We don't need gradients as we only do inference.
    torch.set_grad_enabled(False)

    # While determining the optimal batch size, we will try many different batch sizes,
    # resulting in many computation graphs being compiled. Raising the limit (default = 8)
    # avoids errors from TorchDynamo assuming that something is wrong because we
    # recompile too often.
    torch._dynamo.config.cache_size_limit = 64

    # Silence warning spam from Transformers.
    # In my entire career I've never seen a useful warning from that library.
    transformers.logging.set_verbosity_error()

    # We do our own trial logging, so we don't need the INFO messages
    # about parameters and results.
    optuna.logging.set_verbosity(optuna.logging.WARNING)

    # Silence the warning about multivariate TPE being experimental.
    warnings.filterwarnings("ignore", category=ExperimentalWarning)

    model = Model(settings)

    print()
    print(f"Loading good prompts from [bold]{settings.good_prompts.dataset}[/]...")
    good_prompts = load_prompts(settings.good_prompts)
    print(f"* [bold]{len(good_prompts)}[/] prompts loaded")

    print()
    print(f"Loading bad prompts from [bold]{settings.bad_prompts.dataset}[/]...")
    bad_prompts = load_prompts(settings.bad_prompts)
    print(f"* [bold]{len(bad_prompts)}[/] prompts loaded")

    if settings.batch_size == 0:
        print()
        print("Determining optimal batch size...")

        batch_size = 1
        best_batch_size = -1
        best_performance = -1

        while batch_size <= settings.max_batch_size:
            print(f"* Trying batch size [bold]{batch_size}[/]... ", end="")

            prompts = good_prompts * math.ceil(batch_size / len(good_prompts))
            prompts = prompts[:batch_size]

            try:
                # Warmup run to build the computation graph so that part isn't benchmarked.
                model.get_responses(prompts)

                start_time = time.perf_counter()
                responses = model.get_responses(prompts)
                end_time = time.perf_counter()
            except Exception as error:
                if batch_size == 1:
                    # Even a batch size of 1 already fails.
                    # We cannot recover from this.
                    raise

                print(f"[red]Failed[/] ({error})")
                break

            response_lengths = [
                len(model.tokenizer.encode(response)) for response in responses
            ]
            performance = sum(response_lengths) / (end_time - start_time)

            print(f"[green]Ok[/] ([bold]{performance:.0f}[/] tokens/s)")

            if performance > best_performance:
                best_batch_size = batch_size
                best_performance = performance

            batch_size *= 2

        settings.batch_size = best_batch_size
        print(f"* Chosen batch size: [bold]{settings.batch_size}[/]")

    print()
    print("Checking for common response prefix...")
    responses = model.get_responses_batched(good_prompts[:100] + bad_prompts[:100])

    # Despite being located in os.path, commonprefix actually performs
    # a naive string operation without any path-specific logic,
    # which is exactly what we need here. Trailing spaces are removed
    # to avoid issues where multiple different tokens that all start
    # with a space character lead to the common prefix ending with
    # a space, which would result in an uncommon tokenization.
    model.response_prefix = commonprefix(responses).rstrip(" ")

    # Suppress CoT output.
    if model.response_prefix.startswith("<think>"):
        # Most thinking models.
        model.response_prefix = "<think></think>"
    elif model.response_prefix.startswith("<|channel|>analysis<|message|>"):
        # gpt-oss.
        model.response_prefix = "<|channel|>analysis<|message|><|end|><|start|>assistant<|channel|>final<|message|>"

    if model.response_prefix:
        print(f"* Prefix found: [bold]{model.response_prefix!r}[/]")
    else:
        print("* None found")

    evaluator = Evaluator(settings, model)

    if settings.evaluate_model is not None:
        print()
        print(f"Loading model [bold]{settings.evaluate_model}[/]...")
        settings.model = settings.evaluate_model
        model.reset_model()
        print("* Evaluating...")
        evaluator.get_score()
        return

    print()
    print("Calculating per-layer refusal directions...")
    print("* Obtaining residuals for good prompts...")
    good_residuals = model.get_residuals_batched(good_prompts)
    print("* Obtaining residuals for bad prompts...")
    bad_residuals = model.get_residuals_batched(bad_prompts)
    refusal_directions = F.normalize(
        bad_residuals.mean(dim=0) - good_residuals.mean(dim=0),
        p=2,
        dim=1,
    )

    analyzer = Analyzer(settings, model, good_residuals, bad_residuals)

    if settings.print_residual_geometry:
        analyzer.print_residual_geometry()

    if settings.plot_residuals:
        analyzer.plot_residuals()

    # We don't need the residuals after computing refusal directions.
    del good_residuals, bad_residuals, analyzer
    empty_cache()

    trial_index = 0
    start_time = time.perf_counter()

    def objective(trial: Trial) -> tuple[float, float]:
        nonlocal trial_index
        trial_index += 1
        trial.set_user_attr("index", trial_index)

        direction_scope = trial.suggest_categorical(
            "direction_scope",
            [
                "global",
                "per layer",
            ],
        )

        last_layer_index = len(model.get_layers()) - 1

        # Discrimination between "harmful" and "harmless" inputs is usually strongest
        # in layers slightly past the midpoint of the layer stack. See the original
        # abliteration paper (https://arxiv.org/abs/2406.11717) for a deeper analysis.
        #
        # Note that we always sample this parameter even though we only need it for
        # the "global" direction scope. The reason is that multivariate TPE doesn't
        # work with conditional or variable-range parameters.
        direction_index = trial.suggest_float(
            "direction_index",
            0.4 * last_layer_index,
            0.9 * last_layer_index,
        )

        if direction_scope == "per layer":
            direction_index = None

        parameters = {}

        for component in model.get_abliterable_components():
            # The parameter ranges are based on experiments with various models
            # and much wider ranges. They are not set in stone and might have to be
            # adjusted for future models.
            max_weight = trial.suggest_float(
                f"{component}.max_weight",
                0.8,
                1.5,
            )
            max_weight_position = trial.suggest_float(
                f"{component}.max_weight_position",
                0.6 * last_layer_index,
                1.0 * last_layer_index,
            )
            # For sampling purposes, min_weight is expressed as a fraction of max_weight,
            # again because multivariate TPE doesn't support variable-range parameters.
            # The value is transformed into the actual min_weight value below.
            min_weight = trial.suggest_float(
                f"{component}.min_weight",
                0.0,
                1.0,
            )
            min_weight_distance = trial.suggest_float(
                f"{component}.min_weight_distance",
                1.0,
                0.6 * last_layer_index,
            )

            parameters[component] = AbliterationParameters(
                max_weight=max_weight,
                max_weight_position=max_weight_position,
                min_weight=(min_weight * max_weight),
                min_weight_distance=min_weight_distance,
            )

        trial.set_user_attr("direction_index", direction_index)
        trial.set_user_attr("parameters", parameters)

        print()
        print(
            f"Running trial [bold]{trial_index}[/] of [bold]{settings.n_trials}[/]..."
        )
        print("* Parameters:")
        for name, value in get_trial_parameters(trial).items():
            print(f"  * {name} = [bold]{value}[/]")
        print("* Resetting model...")
        model.reset_model()
        print("* Abliterating...")
        model.abliterate(refusal_directions, direction_index, parameters)
        print("* Evaluating...")
        score, kl_divergence, refusals = evaluator.get_score()

        elapsed_time = time.perf_counter() - start_time
        remaining_time = (elapsed_time / trial_index) * (
            settings.n_trials - trial_index
        )
        print()
        print(f"[grey50]Elapsed time: [bold]{format_duration(elapsed_time)}[/][/]")
        if trial_index < settings.n_trials:
            print(
                f"[grey50]Estimated remaining time: [bold]{format_duration(remaining_time)}[/][/]"
            )

        trial.set_user_attr("kl_divergence", kl_divergence)
        trial.set_user_attr("refusals", refusals)

        return score

    def objective_wrapper(trial: Trial) -> tuple[float, float]:
        try:
            return objective(trial)
        except KeyboardInterrupt:
            # Stop the study gracefully on Ctrl+C.
            trial.study.stop()
            raise TrialPruned()

    study = optuna.create_study(
        sampler=TPESampler(
            n_startup_trials=settings.n_startup_trials,
            n_ei_candidates=128,
            multivariate=True,
        ),
        directions=[StudyDirection.MINIMIZE, StudyDirection.MINIMIZE],
    )

    try:
        study.optimize(objective_wrapper, n_trials=settings.n_trials)
    except KeyboardInterrupt:
        # This additional handler takes care of the small chance that KeyboardInterrupt
        # is raised just between trials, which wouldn't be caught by the handler
        # defined in objective_wrapper above.
        pass

    # If no trials at all have been evaluated, the study must have been stopped
    # by pressing Ctrl+C while the first trial was running. In this case, we just
    # re-raise the interrupt to invoke the standard handler defined below.
    completed_trials = [t for t in study.trials if t.state == TrialState.COMPLETE]
    if not completed_trials:
        raise KeyboardInterrupt

    # Get the Pareto front of trials. We can't use study.best_trials directly
    # as get_score() doesn't return the pure KL divergence and refusal count.
    # Note: Unlike study.best_trials, this does not handle objective constraints.
    sorted_trials = sorted(
        completed_trials,
        key=lambda trial: (
            trial.user_attrs["refusals"],
            trial.user_attrs["kl_divergence"],
        ),
    )
    min_divergence = math.inf
    best_trials = []
    for trial in sorted_trials:
        kl_divergence = trial.user_attrs["kl_divergence"]
        if kl_divergence < min_divergence:
            min_divergence = kl_divergence
            best_trials.append(trial)

    choices = [
        Choice(
            title=(
                f"[Trial {trial.user_attrs['index']:>3}] "
                f"Refusals: {trial.user_attrs['refusals']:>2}/{len(evaluator.bad_prompts)}, "
                f"KL divergence: {trial.user_attrs['kl_divergence']:.4f}"
            ),
            value=trial,
        )
        for trial in best_trials
    ]

    choices.append(
        Choice(
            title="None (exit program)",
            value="",
        )
    )

    print()
    print("[bold green]Optimization finished![/]")
    print()
    print(
        (
            "The following trials resulted in Pareto optimal combinations of refusals and KL divergence. "
            "After selecting a trial, you will be able to save the model, upload it to Hugging Face, "
            "or chat with it to test how well it works. You can return to this menu later to select a different trial. "
            "[yellow]Note that KL divergence values above 1 usually indicate significant damage to the original model's capabilities.[/]"
        )
    )

    while True:
        print()
        trial = prompt_select("Which trial do you want to use?", choices)

        if trial is None or trial == "":
            break

        print()
        print(f"Restoring model from trial [bold]{trial.user_attrs['index']}[/]...")
<<<<<<< HEAD
        print("* Resetting model...")
        model.reset_model()
=======
        print("* Parameters:")
        for name, value in get_trial_parameters(trial).items():
            print(f"  * {name} = [bold]{value}[/]")
        print("* Reloading model...")
        model.reload_model()
>>>>>>> 9d173485
        print("* Abliterating...")
        model.abliterate(
            refusal_directions,
            trial.user_attrs["direction_index"],
            trial.user_attrs["parameters"],
        )

        while True:
            print()
            action = prompt_select(
                "What do you want to do with the decensored model?",
                [
                    "Save the model to a local folder",
                    "Upload the model to Hugging Face",
                    "Chat with the model",
                    "Nothing (return to trial selection menu)",
                ],
            )

            if action is None or action == "Nothing (return to trial selection menu)":
                break

            # All actions are wrapped in a try/except block so that if an error occurs,
            # another action can be tried, instead of the program crashing and losing
            # the optimized model.
            try:
                match action:
                    case "Save the model to a local folder":
                        save_directory = prompt_path("Path to the folder:")
                        if not save_directory:
                            continue

                        print("Saving model...")
                        strategy = obtain_merge_strategy(settings)
                        if strategy is None:
                            print("[yellow]Action cancelled.[/]")
                            continue

                        if strategy == "adapter":
                            model.model.save_pretrained(save_directory)
                        else:
                            merged_model = model.get_merged_model()
                            merged_model.save_pretrained(save_directory)
                            del merged_model
                            empty_cache()

                        model.tokenizer.save_pretrained(save_directory)
                        print(f"Model saved to [bold]{save_directory}[/].")

                    case "Upload the model to Hugging Face":
                        # We don't use huggingface_hub.login() because that stores the token on disk,
                        # and since this program will often be run on rented or shared GPU servers,
                        # it's better to not persist credentials.
                        token = huggingface_hub.get_token()
                        if not token:
                            token = prompt_password("Hugging Face access token:")
                        if not token:
                            continue

                        user = huggingface_hub.whoami(token)
                        fullname = user.get(
                            "fullname",
                            user.get("name", "unknown user"),
                        )
                        email = user.get("email", "no email found")
                        print(f"Logged in as [bold]{fullname} ({email})[/]")

                        repo_id = prompt_text(
                            "Name of repository:",
                            default=f"{user['name']}/{Path(settings.model).name}-heretic",
                        )

                        visibility = prompt_select(
                            "Should the repository be public or private?",
                            [
                                "Public",
                                "Private",
                            ],
                        )
                        private = visibility == "Private"

                        strategy = obtain_merge_strategy(settings)
                        if strategy is None:
                            print("[yellow]Action cancelled.[/]")
                            continue

                        if strategy == "adapter":
                            print("Uploading LoRA adapter...")
                            model.model.push_to_hub(
                                repo_id,
                                private=private,
                                token=token,
                            )
                        else:
                            print("Uploading merged model...")
                            merged_model = model.get_merged_model()
                            merged_model.push_to_hub(
                                repo_id,
                                private=private,
                                token=token,
                            )
                            del merged_model
                            empty_cache()

                        model.tokenizer.push_to_hub(
                            repo_id,
                            private=private,
                            token=token,
                        )

                        # If the model path doesn't exist locally, it can be assumed
                        # to be a model hosted on the Hugging Face Hub, in which case
                        # we can retrieve the model card.
                        if not Path(settings.model).exists():
                            card = ModelCard.load(settings.model)
                            if card.data is None:
                                card.data = ModelCardData()
                            if card.data.tags is None:
                                card.data.tags = []
                            card.data.tags.append("heretic")
                            card.data.tags.append("uncensored")
                            card.data.tags.append("decensored")
                            card.data.tags.append("abliterated")
                            card.text = (
                                get_readme_intro(
                                    settings,
                                    trial,
                                    evaluator.base_refusals,
                                    evaluator.bad_prompts,
                                )
                                + card.text
                            )
                            card.push_to_hub(repo_id, token=token)

                        print(f"Model uploaded to [bold]{repo_id}[/].")

                    case "Chat with the model":
                        print()
                        print(
                            "[cyan]Press Ctrl+C at any time to return to the menu.[/]"
                        )

                        chat = [
                            {"role": "system", "content": settings.system_prompt},
                        ]

                        while True:
                            try:
                                message = prompt_text(
                                    "User:",
                                    qmark=">",
                                    unsafe=True,
                                )
                                if not message:
                                    break
                                chat.append({"role": "user", "content": message})

                                print("[bold]Assistant:[/] ", end="")
                                response = model.stream_chat_response(chat)
                                chat.append({"role": "assistant", "content": response})
                            except (KeyboardInterrupt, EOFError):
                                # Ctrl+C/Ctrl+D
                                break

            except Exception as error:
                print(f"[red]Error: {error}[/]")


def main():
    # Install Rich traceback handler.
    install()

    try:
        run()
    except BaseException as error:
        # Transformers appears to handle KeyboardInterrupt (or BaseException)
        # internally in some places, which can re-raise a different error in the handler,
        # masking the root cause. We therefore check both the error itself and its context.
        if isinstance(error, KeyboardInterrupt) or isinstance(
            error.__context__, KeyboardInterrupt
        ):
            print()
            print("[red]Shutting down...[/]")
        else:
            raise<|MERGE_RESOLUTION|>--- conflicted
+++ resolved
@@ -511,16 +511,11 @@
 
         print()
         print(f"Restoring model from trial [bold]{trial.user_attrs['index']}[/]...")
-<<<<<<< HEAD
-        print("* Resetting model...")
-        model.reset_model()
-=======
         print("* Parameters:")
         for name, value in get_trial_parameters(trial).items():
             print(f"  * {name} = [bold]{value}[/]")
-        print("* Reloading model...")
-        model.reload_model()
->>>>>>> 9d173485
+        print("* Resetting model...")
+        model.reset_model()
         print("* Abliterating...")
         model.abliterate(
             refusal_directions,
