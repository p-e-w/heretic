import gc
from typing import TypeVar
from datasets import load_dataset
from optuna import Trial
from rich.console import Console

from .config import DatasetSpecification, Settings

print = Console(highlight=False).print


def format_duration(seconds: float) -> str:
    seconds = round(seconds)
    hours, seconds = divmod(seconds, 3600)
    minutes, seconds = divmod(seconds, 60)

    if hours > 0:
        return f"{hours}h {minutes}m"
    elif minutes > 0:
        return f"{minutes}m {seconds}s"
    else:
        return f"{seconds}s"


def load_prompts(specification: DatasetSpecification) -> list[str]:
    dataset = load_dataset(specification.dataset, split=specification.split)
    return list(dataset[specification.column])


T = TypeVar("T")


def batchify(items: list[T], batch_size: int) -> list[list[T]]:
    return [items[i : i + batch_size] for i in range(0, len(items), batch_size)]


def empty_cache():
    # Collecting garbage is not an idempotent operation, and to avoid OOM errors,
    # gc.collect() has to be called both before and after emptying the backend cache.
    # See https://github.com/p-e-w/heretic/pull/17 for details.
    gc.collect()
<<<<<<< HEAD
=======

>>>>>>> 22a4a5b5
    if torch.cuda.is_available():
        torch.cuda.empty_cache()
    elif is_xpu_available():
        torch.xpu.empty_cache()
    elif is_mlu_available():
        torch.mlu.empty_cache()
    elif is_sdaa_available():
        torch.sdaa.empty_cache()
    elif is_musa_available():
        torch.musa.empty_cache()
    elif torch.backends.mps.is_available():
        torch.mps.empty_cache()

    gc.collect()


def get_trial_parameters(trial: Trial) -> dict[str, str]:
    params = {}

    direction_index = trial.user_attrs["direction_index"]
    params["direction_index"] = (
        "per layer" if (direction_index is None) else f"{direction_index:.2f}"
    )

    for component, parameters in trial.user_attrs["parameters"].items():
        for name, value in asdict(parameters).items():
            params[f"{component}.{name}"] = f"{value:.2f}"

    return params


def get_readme_intro(
    settings: Settings,
    trial: Trial,
    base_refusals: int,
    bad_prompts: list[str],
) -> str:
    model_link = f"[{settings.model}](https://huggingface.co/{settings.model})"

    return f"""# This is a decensored version of {
        model_link
    }, made using [Heretic](https://github.com/p-e-w/heretic) v{version("heretic-llm-notebook")}

## Abliteration parameters

| Parameter | Value |
| :-------- | :---: |
{
        chr(10).join(
            [
                f"| **{name}** | {value} |"
                for name, value in get_trial_parameters(trial).items()
            ]
        )
    }

## Performance

| Metric | This model | Original model ({model_link}) |
| :----- | :--------: | :---------------------------: |
| **KL divergence** | {trial.user_attrs["kl_divergence"]:.2f} | 0 *(by definition)* |
| **Refusals** | {trial.user_attrs["refusals"]}/{len(bad_prompts)} | {base_refusals}/{
        len(bad_prompts)
    } |

-----

"""<|MERGE_RESOLUTION|>--- conflicted
+++ resolved
@@ -39,10 +39,7 @@
     # gc.collect() has to be called both before and after emptying the backend cache.
     # See https://github.com/p-e-w/heretic/pull/17 for details.
     gc.collect()
-<<<<<<< HEAD
-=======
 
->>>>>>> 22a4a5b5
     if torch.cuda.is_available():
         torch.cuda.empty_cache()
     elif is_xpu_available():
