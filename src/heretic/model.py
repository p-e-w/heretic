# SPDX-License-Identifier: AGPL-3.0-or-later
# Copyright (C) 2025  Philipp Emanuel Weidmann <pew@worldwidemann.com>

import math
from contextlib import suppress
from dataclasses import dataclass
from typing import Any

import torch
import torch.nn.functional as F
import bitsandbytes as bnb
from torch import LongTensor, Tensor
from torch.nn import ModuleList
from transformers import (
    AutoModelForCausalLM,
    AutoTokenizer,
    BatchEncoding,
    BitsAndBytesConfig,
    PreTrainedTokenizerBase,
    TextStreamer,
)
from transformers.generation.utils import GenerateOutput
from peft import LoraConfig, get_peft_model, PeftModel

from .config import Settings
from .utils import batchify, empty_cache, print


@dataclass
class AbliterationParameters:
    max_weight: float
    max_weight_position: float
    min_weight: float
    min_weight_distance: float


class Model:
    def __init__(self, settings: Settings):
        self.settings = settings

        print()
        print(f"Loading model [bold]{settings.model}[/]...")

        self.tokenizer: PreTrainedTokenizerBase = AutoTokenizer.from_pretrained(
            settings.model,
            trust_remote_code=settings.trust_remote_code,
        )

        # Fallback for tokenizers that don't declare a special pad token.
        if self.tokenizer.pad_token is None:
            self.tokenizer.pad_token = self.tokenizer.eos_token
            self.tokenizer.padding_side = "left"

        self.model = None
        self.trusted_models = {settings.model: settings.trust_remote_code}

        if self.settings.evaluate_model is not None:
            self.trusted_models[settings.evaluate_model] = settings.trust_remote_code

        for dtype in settings.dtypes:
            print(f"* Trying dtype [bold]{dtype}[/]... ", end="")

            try:
                quantization_config = None
                if settings.load_in_4bit:
                    # BitsAndBytesConfig expects a torch.dtype, not a string.
                    if dtype == "auto":
                        compute_dtype = torch.bfloat16
                    else:
                        compute_dtype = getattr(torch, dtype)

                    quantization_config = BitsAndBytesConfig(
                        load_in_4bit=True,
                        bnb_4bit_compute_dtype=compute_dtype,
                        bnb_4bit_quant_type="nf4",
                        bnb_4bit_use_double_quant=True,
                    )

                self.model = AutoModelForCausalLM.from_pretrained(
                    settings.model,
                    dtype=dtype,
                    quantization_config=quantization_config,
                    device_map=settings.device_map,
                    trust_remote_code=self.trusted_models.get(settings.model),
                )

                # If we reach this point and the model requires trust_remote_code,
                # the user must have confirmed it.
                if self.trusted_models.get(settings.model) is None:
                    self.trusted_models[settings.model] = True

                # A test run can reveal dtype-related problems such as the infamous
                # "RuntimeError: probability tensor contains either `inf`, `nan` or element < 0"
                # (https://github.com/meta-llama/llama/issues/380).
                self.generate(["Test"], max_new_tokens=1)
            except Exception as error:
                self.model = None
                empty_cache()
                print(f"[red]Failed[/] ({error})")
                continue

            print("[green]Ok[/]")
            if settings.load_in_4bit:
                print("[bold green]Model loaded in 4-bit precision.[/]")
            break

        if self.model is None:
            raise Exception("Failed to load model with all configured dtypes.")

        if settings.use_lora:
            print("* Initializing LoRA adapters...")
            target_modules = self.get_abliterable_components()
            peft_config = LoraConfig(
                r=1,  # Rank 1 is sufficient for directional ablation
                target_modules=target_modules,
                lora_alpha=1,
                lora_dropout=0,
                bias="none",
                task_type="CAUSAL_LM",
            )
            self.model = get_peft_model(self.model, peft_config)
            
            # LoRA B matrices are initialized to zero by default in PEFT,
            # so we don't need to do anything manually.

        print(f"* Transformer model with [bold]{len(self.get_layers())}[/] layers")
        print("* Abliterable components:")
        for component, modules in self.get_layer_modules(0).items():
            print(
                f"  * [bold]{component}[/]: [bold]{len(modules)}[/] matrices per layer"
            )

    def reload_model(self):
        if self.settings.use_lora:
            # Reset LoRA adapters to zero
            for name, module in self.model.named_modules():
                if "lora_B" in name and hasattr(module, "weight"):
                    torch.nn.init.zeros_(module.weight)
            return

        dtype = self.model.dtype

        # Purge existing model object from memory to make space.
        self.model = None
        empty_cache()

        self.model = AutoModelForCausalLM.from_pretrained(
            self.settings.model,
            dtype=dtype,
            device_map=self.settings.device_map,
            trust_remote_code=self.trusted_models.get(self.settings.model),
        )

        if self.trusted_models.get(self.settings.model) is None:
            self.trusted_models[self.settings.model] = True

    def get_layers(self) -> ModuleList:
        model = self.model
        
        # Unwrap PeftModel
        if isinstance(model, PeftModel):
            model = model.base_model.model

        # Most multimodal models.
        with suppress(Exception):
            return model.model.language_model.layers

        # Text-only models.
        return model.model.layers

    def get_layer_modules(self, layer_index: int) -> dict[str, list[torch.nn.Module]]:
        layer = self.get_layers()[layer_index]

        modules = {}

        def try_add(component: str, module: Any):
            if component not in modules:
                modules[component] = []

            modules[component].append(module)

        # Exceptions aren't suppressed here, because there is currently
        # no alternative location for the attention out-projection.
        try_add("attn.o_proj", layer.self_attn.o_proj)

        # Most dense models.
        with suppress(Exception):
            try_add("mlp.down_proj", layer.mlp.down_proj)

        # Some MoE models (e.g. Qwen3).
        with suppress(Exception):
            for expert in layer.mlp.experts:
                try_add("mlp.down_proj", expert.down_proj)

        # Phi-3.5-MoE (and possibly others).
        with suppress(Exception):
            for expert in layer.block_sparse_moe.experts:
                try_add("mlp.down_proj", expert.w2)

        # gpt-oss MoE.
        with suppress(Exception):
            # The implementation of gpt-oss in Transformers differs from many other MoE models
            # in that it stores the down-projections for all experts in a single 3D tensor,
            # but thanks to PyTorch's broadcasting magic, it all just works anyway.
            try_add("mlp.down_proj", layer.mlp.experts.down_proj)

        # Granite MoE Hybrid - attention layers with shared_mlp.
        with suppress(Exception):
            try_add("mlp.down_proj", layer.shared_mlp.output_linear)

        # Granite MoE Hybrid - MoE layers with experts.
        with suppress(Exception):
            for expert in layer.moe.experts:
                try_add("mlp.down_proj", expert.output_linear)

        # We need at least one MLP down-projection.
        assert modules["mlp.down_proj"]

        return modules

    def get_abliterable_components(self) -> list[str]:
        return list(self.get_layer_modules(0).keys())

    def abliterate(
        self,
        refusal_directions: Tensor,
        direction_index: float | None,
        parameters: dict[str, AbliterationParameters],
    ):
        if direction_index is None:
            refusal_direction = None
        else:
            # The index must be shifted by 1 because the first element
            # of refusal_directions is the direction for the embeddings.
            weight, index = math.modf(direction_index + 1)
            refusal_direction = F.normalize(
                refusal_directions[int(index)].lerp(
                    refusal_directions[int(index) + 1],
                    weight,
                ),
                p=2,
                dim=0,
            )

        # Note that some implementations of abliteration also orthogonalize
        # the embedding matrix, but it's unclear if that has any benefits.
        for layer_index in range(len(self.get_layers())):
            for component, modules in self.get_layer_modules(layer_index).items():
                params = parameters[component]

                distance = abs(layer_index - params.max_weight_position)

                # Don't orthogonalize layers that are more than
                # min_weight_distance away from max_weight_position.
                if distance > params.min_weight_distance:
                    continue

                # Interpolate linearly between max_weight and min_weight
                # over min_weight_distance.
                weight = params.max_weight + (distance / params.min_weight_distance) * (
                    params.min_weight - params.max_weight
                )

                if refusal_direction is None:
                    # The index must be shifted by 1 because the first element
                    # of refusal_directions is the direction for the embeddings.
                    layer_refusal_direction = refusal_directions[layer_index + 1]
                else:
                    layer_refusal_direction = refusal_direction

                # Projects any right-multiplied vector(s) onto the subspace
                # spanned by the refusal direction.
                # We use the property (r r^T) W = r (r^T W) to avoid computing
                # the O(d^2) projector matrix and the O(d^2 k) matrix multiplication.
                # (α is the weight)
                # W_new = W - α(r (r^T W))
                r = layer_refusal_direction.to(self.model.dtype)

<<<<<<< HEAD
                for module in modules:
                    if self.settings.use_lora:
                        # LoRA abliteration: delta W = -lambda * v * (v^T W)
                        # lora_B = -lambda * v
                        # lora_A = v^T W
                        
                        # Ensure refusal direction is on the correct device
                        v = layer_refusal_direction.to(module.weight.device).to(torch.float32)
                        
                        # Get W (dequantize if necessary)
                        if hasattr(module.weight, "quant_state"):
                            W = bnb.functional.dequantize_4bit(
                                module.weight.data, module.weight.quant_state
                            ).to(torch.float32)
                        else:
                            W = module.weight.to(torch.float32)

                        # Calculate lora_A = v^T W
                        # v is (d_out,), W is (d_out, d_in)
                        # v @ W -> (d_in,)
                        lora_A = (v @ W).view(1, -1)
                        
                        # Calculate lora_B = -weight * v
                        # v is (d_out,)
                        lora_B = (-weight * v).view(-1, 1)

                        # Assign to adapters
                        # We assume the default adapter name "default"
                        if hasattr(module, "lora_A"):
                            module.lora_A["default"].weight.data = lora_A.to(module.lora_A["default"].weight.dtype)
                            module.lora_B["default"].weight.data = lora_B.to(module.lora_B["default"].weight.dtype)
                    else:
                        # Legacy direct weight modification
                        matrix = module.weight
                        
                        # Handle Triton tensors (e.g., from MXFP4 quantization) by extracting
                        # the underlying PyTorch tensor via the .data attribute.
                        if hasattr(matrix, "data") and torch.is_tensor(matrix.data):
                            matrix = matrix.data

                        assert torch.is_tensor(matrix)

                        # Ensure projector is on the same device as the matrix for multi-GPU support.
                        device_projector = projector.to(matrix.device)
                        # In-place subtraction is safe as we're not using Autograd.
                        matrix.sub_(weight * (device_projector @ matrix))
=======
                for matrix in matrices:
                    # Ensure r is on the same device as the matrix for multi-GPU support.
                    r_device = r.to(matrix.device)

                    # Calculate the projection scalars: (r^T W)
                    # r is (d,), matrix is (d, k) -> result is (k,)
                    r_transpose_W = torch.matmul(r_device, matrix)

                    # Compute the rank-1 update r (r^T W) using the outer product form
                    # r_device: (d,)          — projection direction
                    # r_transpose_W: (k,)     — r^T W result for this matrix
                    # torch.outer(r_device, r_times_W) constructs the (d, k) matrix with
                    # entries r[i] * (r^T W)[j], equivalent to the outer product of two
                    # vectors, avoiding materializing the full (d x d) projector.
                    matrix.sub_(weight * torch.outer(r_device, r_transpose_W))
>>>>>>> 5e65ab11

    def get_chat(self, prompt: str) -> list[dict[str, str]]:
        return [
            {"role": "system", "content": self.settings.system_prompt},
            {"role": "user", "content": prompt},
        ]

    def generate(
        self,
        prompts: list[str],
        **kwargs: Any,
    ) -> tuple[BatchEncoding, GenerateOutput | LongTensor]:
        chats = [self.get_chat(prompt) for prompt in prompts]

        chat_prompts: list[str] = self.tokenizer.apply_chat_template(
            chats,
            add_generation_prompt=True,
            tokenize=False,
        )

        inputs = self.tokenizer(
            chat_prompts,
            return_tensors="pt",
            padding=True,
            return_token_type_ids=False,
        ).to(self.model.device)

        return inputs, self.model.generate(
            **inputs,
            **kwargs,
            pad_token_id=self.tokenizer.eos_token_id,
            do_sample=False,  # Use greedy decoding to ensure deterministic outputs.
        )

    def get_responses(self, prompts: list[str]) -> list[str]:
        inputs, outputs = self.generate(
            prompts,
            max_new_tokens=self.settings.max_response_length,
        )

        # Return only the newly generated part.
        return self.tokenizer.batch_decode(
            outputs[:, inputs["input_ids"].shape[1] :],
            skip_special_tokens=True,
        )

    def get_responses_batched(self, prompts: list[str]) -> list[str]:
        responses = []

        for batch in batchify(prompts, self.settings.batch_size):
            for response in self.get_responses(batch):
                responses.append(response)

        return responses

    def get_residuals(self, prompts: list[str]) -> Tensor:
        # We only generate one token, and we return the residual vectors
        # at that token position, for each prompt and layer.
        _, outputs = self.generate(
            prompts,
            max_new_tokens=1,
            output_hidden_states=True,
            return_dict_in_generate=True,
        )

        # Hidden states for the first (only) generated token.
        hidden_states = outputs.hidden_states[0]

        # The returned tensor has shape (prompt, layer, component).
        residuals = torch.stack(
            # layer_hidden_states has shape (prompt, position, component),
            # so this extracts the hidden states at the end of each prompt,
            # and stacks them up over the layers.
            [layer_hidden_states[:, -1, :] for layer_hidden_states in hidden_states],
            dim=1,
        )

        # Upcast the data type to avoid precision (bfloat16) or range (float16)
        # problems during calculations involving residual vectors.
        return residuals.to(torch.float32)

    def get_residuals_batched(self, prompts: list[str]) -> Tensor:
        residuals = []

        for batch in batchify(prompts, self.settings.batch_size):
            residuals.append(self.get_residuals(batch))

        return torch.cat(residuals, dim=0)

    # We work with logprobs rather than probabilities for numerical stability
    # when computing the KL divergence.
    def get_logprobs(self, prompts: list[str]) -> Tensor:
        # We only generate one token, and we return the (log) probability distributions
        # over the vocabulary at that token position, for each prompt.
        _, outputs = self.generate(
            prompts,
            max_new_tokens=1,
            output_scores=True,
            return_dict_in_generate=True,
        )

        # Logits for the first (only) generated token.
        logits = outputs.scores[0]

        # The returned tensor has shape (prompt, token).
        return F.log_softmax(logits, dim=-1)

    def get_logprobs_batched(self, prompts: list[str]) -> Tensor:
        logprobs = []

        for batch in batchify(prompts, self.settings.batch_size):
            logprobs.append(self.get_logprobs(batch))

        return torch.cat(logprobs, dim=0)

    def stream_chat_response(self, chat: list[dict[str, str]]) -> str:
        chat_prompt: str = self.tokenizer.apply_chat_template(
            chat,
            add_generation_prompt=True,
            tokenize=False,
        )

        inputs = self.tokenizer(
            chat_prompt,
            return_tensors="pt",
            return_token_type_ids=False,
        ).to(self.model.device)

        streamer = TextStreamer(
            self.tokenizer,
            skip_prompt=True,
            skip_special_tokens=True,
        )

        outputs = self.model.generate(
            **inputs,
            streamer=streamer,
            max_new_tokens=4096,
        )

        return self.tokenizer.decode(
            outputs[0, inputs["input_ids"].shape[1] :],
            skip_special_tokens=True,
        )<|MERGE_RESOLUTION|>--- conflicted
+++ resolved
@@ -276,7 +276,6 @@
                 # W_new = W - α(r (r^T W))
                 r = layer_refusal_direction.to(self.model.dtype)
 
-<<<<<<< HEAD
                 for module in modules:
                     if self.settings.use_lora:
                         # LoRA abliteration: delta W = -lambda * v * (v^T W)
@@ -323,23 +322,6 @@
                         device_projector = projector.to(matrix.device)
                         # In-place subtraction is safe as we're not using Autograd.
                         matrix.sub_(weight * (device_projector @ matrix))
-=======
-                for matrix in matrices:
-                    # Ensure r is on the same device as the matrix for multi-GPU support.
-                    r_device = r.to(matrix.device)
-
-                    # Calculate the projection scalars: (r^T W)
-                    # r is (d,), matrix is (d, k) -> result is (k,)
-                    r_transpose_W = torch.matmul(r_device, matrix)
-
-                    # Compute the rank-1 update r (r^T W) using the outer product form
-                    # r_device: (d,)          — projection direction
-                    # r_transpose_W: (k,)     — r^T W result for this matrix
-                    # torch.outer(r_device, r_times_W) constructs the (d, k) matrix with
-                    # entries r[i] * (r^T W)[j], equivalent to the outer product of two
-                    # vectors, avoiding materializing the full (d x d) projector.
-                    matrix.sub_(weight * torch.outer(r_device, r_transpose_W))
->>>>>>> 5e65ab11
 
     def get_chat(self, prompt: str) -> list[dict[str, str]]:
         return [
