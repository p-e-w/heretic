--- conflicted
+++ resolved
@@ -104,13 +104,8 @@
             kld_score = refusals_score * kl_divergence_target / kl_divergence_scale
 
         score = (
-<<<<<<< HEAD
-            (kl_divergence / self.settings.kl_divergence_scale),
-            (refusals / self.base_score),
-=======
             kld_score,
             refusals_score,
->>>>>>> 243f821d
         )
 
         return score, kl_divergence, refusals